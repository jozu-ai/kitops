--- conflicted
+++ resolved
@@ -5,8 +5,4 @@
 }
 
 sign {
-<<<<<<< HEAD
- application_identity = "Developer ID Application: AKARA TECHNOLOGIES, INC. (PMHBCVV9C2)"
-=======
->>>>>>> ff0b3089
 }