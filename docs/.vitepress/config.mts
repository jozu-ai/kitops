import { URL, fileURLToPath } from 'node:url'

import { defineConfig } from 'vitepress'

// https://vitepress.dev/reference/site-config
export default defineConfig({
  appearance: 'force-dark',
  srcDir: 'src',
  title: 'KitOps',
  titleTemplate: 'KitOps',
  description: 'Documentation for KitOps',

  head: [
    // ['link', { rel: "apple-touch-icon", sizes: "180x180", href: "/favicons/apple-touch-icon.png"}],
    ['link', { rel: "icon", type: "image/png", sizes: "32x32", href: "/favicons/favicon-32x32.png"}],
    ['link', { rel: "icon", type: "image/png", sizes: "16x16", href: "/favicons/favicon-16x16.png"}],
    // ['link', { rel: "manifest", href: "/favicons/site.webmanifest"}],
    // ['link', { rel: "mask-icon", href: "/favicons/safari-pinned-tab.svg", color: "#3a0839"}],
    ['link', { rel: "shortcut icon", href: "/favicon.ico"}],
    // ['meta', { name: "msapplication-TileColor", content: "#3a0839"}],
    // ['meta', { name: "msapplication-config", content: "/favicons/browserconfig.xml"}],
    // ['meta', { name: "theme-color", content: "#ffffff"}],
  ],

  lastUpdated: true,

  // https://vitepress.dev/reference/default-theme-config
  themeConfig: {
    logo: '/logo.svg',

    externalLinkIcon: true,

    search: {
      provider: 'local'
    },

    // Top navigation
    nav: [
      { text: 'Why KitOps?', activeMatch: `^/#whykitops`, link: '/#whykitops' },
      { text: 'How does it work?', activeMatch: `^/#howdoesitwork`, link: '/#howdoesitwork' },
      { text: 'Docs', activeMatch: `^/docs`, link: '/docs/overview' },
      // { text: 'Blog', activeMatch: `^/blog`, link: '/blog' },
    ],

    // Sidebar nav
    sidebar: [
      {
        text: 'Getting started',
        items: [
          { text: 'Overview', link: '/docs/overview' },
          { text: 'Installation', link: '/docs/cli/installation' },
          { text: 'Use Cases', link: '/docs/use-cases' },
          { text: 'Why KitOps?', link: '/docs/why-kitops' },
        ]
      },
      {
        text: 'CLI',
        items: [
          { text: 'Download & Install', link: '/docs/cli/installation' },
          { text: 'Usage', link: '/docs/cli/usage' },
          { text: 'Flags', link: '/docs/cli/flags' },
        ]
      },
      {
        text: 'Kitfile',
        items: [
          { text: 'Structure', link: '/docs/kitfile/structure' },
          { text: 'Benefits', link: '/docs/kitfile/benefits' },
        ]
      },
      {
        text: 'MLOps with Kitfile',
        items: [
          { text: 'Kit and CI/CD', link: '/docs/mlops/ci-cd' },
          //{ text: 'Kit and model orchestration', link: '/docs/mlops/orchestration' },
          //{ text: 'Kit and registries', link: '/docs/mlops/registries' },
        ]
      },
      /*
      {
        text: 'Advanced',
        items: [
          { text: 'Fine-tuning', link: '/docs/mlops/ci-cd' },
          { text: 'Multi-models and Multi-tasking', link: '/docs/mlops/ci-cd' },
          { text: 'Parallel training', link: '/docs/mlops/ci-cd' },
          { text: 'Reinforcement and deep RL', link: '/docs/mlops/ci-cd' },
        ]
      },
      */
      {
        text: 'Contribute',
        items: [
          { text: 'Contribute to KitOps docs', link: '/' }
        ]
      },
      /*
      {
        text: 'Documentation Examples',
        items: [
          { text: 'Markdown Examples', link: '/markdown-examples' },
          { text: 'Runtime API Examples', link: '/api-examples' }
        ]
      }
      */
    ],

    socialLinks: [
      {
        icon: 'discord',
        link: 'https://discord.gg/XzSmtPn3'
      },
      {
        icon: 'github',
        link: 'https://github.com/jozu-ai/kitops'
      },
    ],
    /*
    footer: {
      license: {
        text: 'MIT License',
        link: 'https://opensource.org/licenses/MIT'
      },
      copyright: `Copyright © ${new Date().getFullYear()} Jozu`
    }
<<<<<<< HEAD
  },

  vite: {
    resolve: {
      alias: [
        // Override the footer with out custom footer
        {
          find: /^.*\/VPFooter\.vue$/,
          replacement: fileURLToPath(
            new URL('./theme/components/Footer.vue', import.meta.url)
          )
        }
      ]
    }
=======
    */
>>>>>>> b4095dba
  }
})<|MERGE_RESOLUTION|>--- conflicted
+++ resolved
@@ -114,7 +114,6 @@
         link: 'https://github.com/jozu-ai/kitops'
       },
     ],
-    /*
     footer: {
       license: {
         text: 'MIT License',
@@ -122,7 +121,6 @@
       },
       copyright: `Copyright © ${new Date().getFullYear()} Jozu`
     }
-<<<<<<< HEAD
   },
 
   vite: {
@@ -137,8 +135,5 @@
         }
       ]
     }
-=======
-    */
->>>>>>> b4095dba
   }
 })