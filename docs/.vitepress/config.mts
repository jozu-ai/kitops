import { defineConfig } from 'vitepress'

// https://vitepress.dev/reference/site-config
export default defineConfig({
  appearance: 'force-dark',
  srcDir: 'src',
  title: 'KitOps',
  titleTemplate: 'KitOps',
  description: 'Documentation for KitOps',

  head: [
    // ['link', { rel: "apple-touch-icon", sizes: "180x180", href: "/favicons/apple-touch-icon.png"}],
    ['link', { rel: "icon", type: "image/png", sizes: "32x32", href: "/favicons/favicon-32x32.png"}],
    ['link', { rel: "icon", type: "image/png", sizes: "16x16", href: "/favicons/favicon-16x16.png"}],
    // ['link', { rel: "manifest", href: "/favicons/site.webmanifest"}],
    // ['link', { rel: "mask-icon", href: "/favicons/safari-pinned-tab.svg", color: "#3a0839"}],
    ['link', { rel: "shortcut icon", href: "/favicon.ico"}],
    // ['meta', { name: "msapplication-TileColor", content: "#3a0839"}],
    // ['meta', { name: "msapplication-config", content: "/favicons/browserconfig.xml"}],
    // ['meta', { name: "theme-color", content: "#ffffff"}],
  ],

  lastUpdated: true,

  // https://vitepress.dev/reference/default-theme-config
  themeConfig: {
    logo: '/logo.svg',

    externalLinkIcon: true,

    search: {
      provider: 'local'
    },

    // lastUpdated: {
    //   text: 'Updated at',
    //   formatOptions: {
    //     dateStyle: 'full',
    //     timeStyle: 'medium'
    //   }
    // },

    // Top navigation
    nav: [
      { text: 'Docs', activeMatch: `^/docs`, link: '/docs/overview' },
      { text: 'Guides', activeMatch: `^/guides`, link: '/guides/index' },
      { text: 'Feed', activeMatch: `^/feed`, link: '/feed' },
    ],

    // Sidebar nav
    sidebar: [
      {
        text: 'Getting started',
        items: [
          { text: 'Overview', link: '/docs/overview' },
          { text: 'Installation', link: '/docs/cli/installation' },
<<<<<<< HEAD
          { text: 'Use Cases', link: '/docs/use-cases' },
=======
>>>>>>> 3d82e92d
          { text: 'Why KitOps?', link: '/docs/why-kitops' },
        ]
      },
      {
        text: 'CLI',
        items: [
          { text: 'Download & Install', link: '/docs/cli/installation' },
          { text: 'Usage', link: '/docs/cli/usage' },
          { text: 'Flags', link: '/docs/cli/flags' },
        ]
      },
      {
        text: 'Kitfile',
        items: [
<<<<<<< HEAD
          { text: 'Structure', link: '/docs/kitfile/structure' },
=======
          { text: 'Structure', link: '/docs/kitfile/overview' },
>>>>>>> 3d82e92d
          { text: 'Benefits', link: '/docs/kitfile/benefits' },
        ]
      },
      {
        text: 'MLOps with Kitfile',
        items: [
          { text: 'Kit and CI/CD', link: '/docs/mlops/ci-cd' },
          //{ text: 'Kit and model orchestration', link: '/docs/mlops/orchestration' },
          //{ text: 'Kit and registries', link: '/docs/mlops/registries' },
        ]
      },
      /*
      {
        text: 'Advanced',
        items: [
          { text: 'Fine-tuning', link: '/docs/mlops/ci-cd' },
          { text: 'Multi-models and Multi-tasking', link: '/docs/mlops/ci-cd' },
          { text: 'Parallel training', link: '/docs/mlops/ci-cd' },
          { text: 'Reinforcement and deep RL', link: '/docs/mlops/ci-cd' },
        ]
      },
      */
      {
        text: 'Contribute',
        items: [
          { text: 'Contribute to KitOps docs', link: '/' }
        ]
      },
      /*
      {
        text: 'Documentation Examples',
        items: [
          { text: 'Markdown Examples', link: '/markdown-examples' },
          { text: 'Runtime API Examples', link: '/api-examples' }
        ]
      }
      */
    ],

    socialLinks: [
      {
        icon: 'github',
        link: 'https://github.com/jozu-ai/kitops'
      },
      {
        icon: {
          svg: '<svg  role="img" xmlns="http://www.w3.org/2000/svg" viewBox="0 0 56 56" fill="none"><path d="M5.25 6.18281L27.8658 0L50.4817 6.18281V56C50.4817 56 38.4113 49.8172 27.8658 49.8172C17.3204 49.8172 5.25 56 5.25 56V6.18281Z" fill="#075550"></path><path d="M17.7325 25.3151C16.0439 25.3151 14.701 24.9033 13.7039 24.0796C12.7068 23.256 12.0393 22.1577 11.7016 20.7849L15.1995 19.501C15.296 19.9532 15.4408 20.3973 15.6338 20.8334C15.8428 21.2533 16.1162 21.6005 16.454 21.8751C16.8078 22.1496 17.2339 22.2869 17.7325 22.2869C18.5366 22.2869 19.1478 22.0366 19.5659 21.5359C20.0001 21.0191 20.2172 20.1147 20.2172 18.8226V8.84161H24.0288V18.8226C24.0288 20.8414 23.49 22.4323 22.4125 23.5951C21.351 24.7418 19.791 25.3151 17.7325 25.3151Z" fill="#3febe0"></path><path d="M35.6325 25.3346C33.9921 25.3346 32.5447 24.9873 31.2903 24.2928C30.0359 23.5984 29.0548 22.6213 28.3472 21.3615C27.6396 20.1018 27.2858 18.6321 27.2858 16.9524C27.2858 15.2728 27.6396 13.8031 28.3472 12.5433C29.0548 11.2836 30.0359 10.3065 31.2903 9.61202C32.5447 8.91755 33.9921 8.57031 35.6325 8.57031C37.289 8.57031 38.7445 8.91755 39.9989 9.61202C41.2533 10.3065 42.2344 11.2836 42.942 12.5433C43.6657 13.8031 44.0275 15.2728 44.0275 16.9524C44.0275 18.6321 43.6657 20.1018 42.942 21.3615C42.2344 22.6213 41.2533 23.5984 39.9989 24.2928C38.7445 24.9873 37.289 25.3346 35.6325 25.3346ZM35.6325 22.1852C36.4206 22.1852 37.1443 21.9914 37.8037 21.6038C38.463 21.2 38.9857 20.6105 39.3717 19.8353C39.7738 19.0601 39.9748 18.0991 39.9748 16.9524C39.9748 15.8057 39.7738 14.8448 39.3717 14.0696C38.9857 13.2943 38.463 12.7129 37.8037 12.3253C37.1443 11.9215 36.4206 11.7197 35.6325 11.7197C34.8606 11.7197 34.1449 11.9215 33.4855 12.3253C32.8262 12.7129 32.2954 13.2943 31.8934 14.0696C31.5074 14.8448 31.3144 15.8057 31.3144 16.9524C31.3144 18.0991 31.5074 19.0601 31.8934 19.8353C32.2954 20.6105 32.8262 21.2 33.4855 21.6038C34.1449 21.9914 34.8606 22.1852 35.6325 22.1852Z" fill="#3febe0"></path><path d="M12.2334 44.8154V41.8841L20.363 32H12.5952V28.6326H25.3083V31.5639L17.2511 41.4481H25.6702V44.8154H12.2334Z" fill="#3febe0"></path><path d="M35.6017 45.0735C33.0768 45.0735 31.2836 44.4679 30.2221 43.2566C29.1768 42.0453 28.6541 40.1961 28.6541 37.7089V28.6H32.4656V38.0238C32.4656 38.8152 32.538 39.5097 32.6827 40.1072C32.8436 40.6887 33.1491 41.1409 33.5994 41.4639C34.0497 41.7869 34.7172 41.9484 35.6017 41.9484C36.4862 41.9484 37.1456 41.7869 37.5798 41.4639C38.0301 41.1409 38.3277 40.6887 38.4724 40.1072C38.6332 39.5097 38.7136 38.8152 38.7136 38.0238V28.6H42.5252V37.7089C42.5252 40.1961 41.9944 42.0453 40.933 43.2566C39.8716 44.4679 38.0945 45.0735 35.6017 45.0735Z" fill="#3febe0"></path></svg>'
        },
        link: 'https://jozu.com',
        ariaLabel: 'JOzu Website'
      }
    ],
    /*
    footer: {
      license: {
        text: 'MIT License',
        link: 'https://opensource.org/licenses/MIT'
      },
      copyright: `Copyright © ${new Date().getFullYear()} Jozu`
    }
    */
  }
})<|MERGE_RESOLUTION|>--- conflicted
+++ resolved
@@ -54,10 +54,7 @@
         items: [
           { text: 'Overview', link: '/docs/overview' },
           { text: 'Installation', link: '/docs/cli/installation' },
-<<<<<<< HEAD
           { text: 'Use Cases', link: '/docs/use-cases' },
-=======
->>>>>>> 3d82e92d
           { text: 'Why KitOps?', link: '/docs/why-kitops' },
         ]
       },
@@ -72,11 +69,7 @@
       {
         text: 'Kitfile',
         items: [
-<<<<<<< HEAD
           { text: 'Structure', link: '/docs/kitfile/structure' },
-=======
-          { text: 'Structure', link: '/docs/kitfile/overview' },
->>>>>>> 3d82e92d
           { text: 'Benefits', link: '/docs/kitfile/benefits' },
         ]
       },
