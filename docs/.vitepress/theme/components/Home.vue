<script setup lang="ts">
import { Vue3Marquee } from 'vue3-marquee'
<<<<<<< HEAD
import Accordion from './Accordion.vue'
=======
import vGaTrack from '../directives/ga'
>>>>>>> 4d8b9db4
</script>

<template>
<div class="mt-32 md:mt-40 xl:mt-60 px-6 md:px-12 text-center">
  <p class="h4 !font-normal !text-off-white">Share and run your models anywhere</p>
  <h1 class="mt-4">Bridge the gap between ML and Application teams</h1>

  <div class="flex flex-col lg:flex-row justify-center items-center gap-10 lg:gap-4 mt-10 md:mt-14 xl:mt-22">
    <a href="/docs/cli/installation" v-ga-track="{ category: 'button', label: 'install', location: 'hero' }" class="kit-button">Install</a>
    <a href="https://github.com/jozu-ai/kitops" v-ga-track="{ category: 'button', label: 'source code', location: 'hero' }" class="kit-button bg-none border-transparent hover:text-gold hover:bg-transparent hover:opacity-[80%]">Source Code</a>
  </div>
</div>

<div id="howdoesitwork" class="mt-32 md:mt-40 xl:mt-60 px-6 md:px-12 text-center max-w-[1152px] mx-auto">
  <h2>HoW does it WoRK<span class="font-heading font-extralight">?</span></h2>
  <div class="p1 mt-8 mx-8">
    Kit is an open source MLOps project that packages your model, datasets, code, and configuration so data scientists and developers can use their preferred tools while collaborating effortlessly.
  </div>

  <video width="1050" autoplay controls muted loop class="max-w-full mt-22 mx-auto rounded-lg">
    <source src="/how-it-works.mp4" type="video/mp4">
    Your browser does not support the video tag.
  </video>
</div>

<div class="mt-32 md:mt-40 xl:mt-60 px-6 md:px-12">
  <div class="kit-cards md:!grid-cols-2 w-fit mx-auto">
    <div class="kit-card max-w-[370px] flex flex-col">
      <h3 class="!text-cornflower">ModelKit</h3>

      <div class="flex-1 mt-8 space-y-4">
        <p class="p2">The ModelKit is an OCI compliant package that contains everything needed to integrate with a model, or deploy it to production. </p>
        <p class="p2">The ModelKit holds the serialized model, dataset, hyperparameters, input / output structure, and validation criteria. Kitfiles define a ModelKit in a modular and easy-to-understand way.</p>
      </div>

      <svg xmlns="http://www.w3.org/2000/svg" viewBox="0 0 48 48" fill="none" class="mt-10 md:mt-16 xl:mt-20 size-8 md:size-12">
        <path d="M6 16L18.0064 4H39.9956C41.1026 4 42 4.91062 42 5.9836V42.0164C42 43.112 41.1102 44 40.0132 44H7.9868C6.88952 44 6 43.1002 6 41.9864V16ZM20 8V18H10V40H38V8H20Z" class="fill-cornflower" />
      </svg>
    </div>
    <div class="kit-card max-w-[370px] flex flex-col">
      <h3 class="!text-salmon">Kit cli</h3>

      <div class="flex-1 mt-8 space-y-4">
        <p class="p2">The Kit CLI is a command line interface (CLI) that performs actions on ModelKits.</p>
        <p class="p2">You can: build and version ModelKits; push or pull them from a model registry; run them locally with a RESTful API we generate for your model automatically, and deploy them to staging or production.</p>
      </div>

      <svg xmlns="http://www.w3.org/2000/svg" viewBox="0 0 48 32" fill="none" class="mt-10 md:mt-16 xl:mt-20 size-8 md:size-12">
        <path d="M36.1238 25.0052H54.7501" class="stroke-salmon" stroke-width="6.7732" stroke-linecap="square" stroke-linejoin="round"/>
        <path d="M0 5.25L15.8041 16.8209L0 26.6985" class="stroke-salmon" stroke-width="6.7732" stroke-linecap="square" stroke-linejoin="round"/>
      </svg>
    </div>
  </div>
</div>

<div class="mt-32 md:mt-40 xl:mt-60 px-6 md:px-12" id="whykitops">
  <h2 class="text-center">Why Kit<span class="font-heading font-extralight">?</span></h2>

  <div class="mt-10 md:mt-14 xl:mt-22 grid grid-cols-1 md:grid-cols-2 gap-4 md:gap-x-4 md:gap-y-[4.5rem] xl:gap-22 max-w-[47.5rem] mx-auto">
    <div class="h4 !text-gold">Model handoffs are hard.</div>
    <div class="p2 space-y-4">
      <p>Moving a model from a Jupyter notebook to an ML tool or development server, then to a production server like Kubernetes is difficult because each tool uses its own packaging mechanism, and requires engineers to repackage the model multiple times. This slows down development and introduces risk.</p>
      <p>Kit is an open source MLOps project built to standardize packaging, reproduction, deployment, and tracking of AI / ML models, so it can be run anywhere, just like application code.</p>
      <p>Kit solves two big problems:</p>
    </div>

    <div class="h4 !text-gold xs:mt-12">Collaboration–</div>
    <div class="p2 space-y-4">
      <p>By building ModelKits on industry standards, anyone (not just data scientists) can participate in the model development lifecycle whether they’re integrating models with their application, experimenting with them locally, or deploying them to production.</p>
      <p>ModelKits and Kitfiles work with the tools your team is already using, so you can use the same deployment pipelines and endpoints you’ve hardened with your application development process.</p>
    </div>

    <div class="h4 !text-gold xs:mt-12">Model traceability and reproducibility–</div>
    <div class="p2 space-y-4">
      <p>Unlike Dockerfiles, Kitfiles are a modular package - pull just a part of the ModelKit, like the model or dataset, or pull the whole package with one simple command.</p>
      <p>Storing ModelKits in your organization’s registry provides a history of meaningful state changes for auditing. ModelKits are immutable so are perfect for a secure bill-of-materials (SBOM) initiative.</p>
    </div>
  </div>
</div>

<div class="mt-32 md:mt-40 xl:mt-60 px-6 md:px-12">
  <h2 class="text-center">Get stArted</h2>

  <div class="kit-cards mt-22 min-h-[32.5rem]">
    <div class="kit-card flex flex-col">
      <div class="h4 font-bold !text-salmon">1</div>
      <div class="mt-8 flex flex-col flex-1 justify-between">
        <p class="p2">Download and install Kit CLI.</p>
        <a href="/docs/cli/installation" v-ga-track="{ category: 'button', label: 'install', location: 'get started' }" class="kit-button kit-button-salmon md:w-fit mt-6">Install the CLI</a>
      </div>
    </div>

    <div class="kit-card flex flex-col">
      <div class="h4 font-bold !text-cornflower">2</div>
      <div class="mt-8 flex flex-col flex-1 justify-between">
        <p class="p2">Create a simple manifest file called a Kitfile with your model, dataset and code. Then build and push the ModelKit to a registry for sharing.</p>
        <a href="/docs/kitfile/kf-overview.html" class="kit-button kit-button-cornflower md:w-fit mt-6">LEARN MORE</a>
      </div>
    </div>

    <div class="kit-card flex flex-col">
      <div class="h4 font-bold !text-gold">3</div>
      <div class="mt-8 flex flex-col flex-1 justify-between">
        <p class="p2">Pull the ModelKit into your pipeline, or use <span class="text-gold">kit dev</span> to start working with the model.</p>
        <a href="/docs/use-cases.html" class="kit-button md:w-fit mt-6">USE CASES</a>
      </div>
    </div>
  </div>
</div>

<div class="mt-32 md:mt-40 xl:mt-60 px-6 md:px-12 text-center">
  <h2>WhAt’s suppoRted<span class="font-heading font-extralight">?</span></h2>
  <p class="p1 mt-8 mb-22">Kit was designed to work with the tools your team already uses.</p>

  <div class="space-y-12 relative marquee-gradients">

    <Vue3Marquee>
      <div class="flex justify-center items-center mx-10">
        <img src="/images/logos/jupyter@2x.png" alt="jupyter logo" width="48" height="56" class="opacity-65">
      </div>
      <div class="flex justify-center items-center mx-10">
        <img src="/images/logos/docker@2x.png" alt="docker logo" width="160" height="36" class="opacity-65">
      </div>
      <div class="flex justify-center items-center mx-10">
        <img src="/images/logos/dvc@2x.png" alt="dvc logo" width="48" height="30" class="opacity-65">
      </div>
      <div class="flex justify-center items-center mx-10">
        <img src="/images/logos/huggingface@2x.png" alt="hugging face logo" width="200" height="44" class="opacity-65">
      </div>
      <div class="flex justify-center items-center mx-10">
        <img src="/images/logos/github@2x.png" alt="github logo" width="120" height="31" class="opacity-65">
      </div>
      <div class="flex justify-center items-center mx-10">
        <img src="/images/logos/gitlab@2x.png" alt="gitlab logo" width="110" height="25" class="opacity-65">
      </div>
      <div class="flex justify-center items-center mx-10">
        <img src="/images/logos/jfrog@2x.png" alt="jfrog logo" width="110" height="29" class="opacity-65">
      </div>
      <div class="flex justify-center items-center mx-10">
        <img src="/images/logos/azureml@2x.png" alt="azureml logo" width="35" height="37" class="opacity-65">
      </div>
    </Vue3Marquee>

    <Vue3Marquee
      direction="reverse">
      <div class="flex justify-center items-center mx-10">
        <img src="/images/logos/databricks@2x.png" alt="data bricks logo" width="148" height="25" class="opacity-65">
      </div>
      <div class="flex justify-center items-center mx-10">
        <img src="/images/logos/datarobot@2x.png" alt="data robot logo" width="148" height="19" class="opacity-65">
      </div>
      <div class="flex justify-center items-center mx-10">
        <img src="/images/logos/kubernetes@2x.png" alt="kubernetes logo" width="148" height="27" class="opacity-65">
      </div>
      <div class="flex justify-center items-center mx-10">
        <img src="/images/logos/mlflow@2x.png" alt="mlflow logo" width="90" height="33" class="opacity-65">
      </div>
      <div class="flex justify-center items-center mx-10">
        <img src="/images/logos/nvidia@2x.png" alt="nvidia logo" width="58" height="43" class="opacity-65">
      </div>
      <div class="flex justify-center items-center mx-10">
        <img src="/images/logos/openshift@2x.png" alt="openshift logo" width="48" height="51" class="opacity-65">
      </div>
      <div class="flex justify-center items-center mx-10">
        <img src="/images/logos/tensorflow@2x.png" alt="tensorflow logo" width="148" height="33" class="opacity-65">
      </div>
    </Vue3Marquee>

    <Vue3Marquee>
      <div class="flex justify-center items-center mx-10">
        <img src="/images/logos/amazonsagemaker@2x.png" alt="amazon sage maker logo" width="130" height="40" class="opacity-65">
      </div>
      <div class="flex justify-center items-center mx-10">
        <img src="/images/logos/circleci@2x.png" alt="circle ci logo" width="110" height="32" class="opacity-65">
      </div>
      <div class="flex justify-center items-center mx-10">
        <img src="/images/logos/prefect@2x.png" alt="prefect logo" width="120" height="15" class="opacity-65">
      </div>
      <div class="flex justify-center items-center mx-10">
        <img src="/images/logos/ray@2x.png" alt="ray logo" width="80" height="31" class="opacity-65">
      </div>
      <div class="flex justify-center items-center mx-10">
        <img src="/images/logos/runai@2x.png" alt="runai logo" width="48" height="33" class="opacity-65">
      </div>
      <div class="flex justify-center items-center mx-10">
        <img src="/images/logos/vertexai@2x.png" alt="vertex logo" width="120" height="39" class="opacity-65">
      </div>
      <div class="flex justify-center items-center mx-10">
        <img src="/images/logos/weightsbiases@2x.png" alt="weights & biases logo" width="160" height="25" class="opacity-65">
      </div>
    </Vue3Marquee>
  </div>

  <a href="/docs/modelkit/compatibility.html" class="kit-button mt-22">SEE FULL LIST</a>
</div>

<div class="max-w-3xl mx-auto my-32 md:my-40 lg:my-60 faq-section">
  <h2 class="text-center mb-10 md:mb-14 lg:mb-22">fAq</h2>

  <Accordion content-class="space-y-[1em]">
    <template #title>Harum provident corporis dolorem rem sit?</template>

    <p class="mt-6">Aut tempore rerum officiis explicabo illum quos aut rerum pariatur. Porro aperiam aut eum nobis blanditiis aut atque ea. Eum earum explicabo et aut autem ut. Itaque eos ut reiciendis est id eos. Numquam provident et id ratione consequatur molestiae. Quibusdam odio et quis et repellendus.</p>
    <p>Pariatur non dolor sequi. Accusantium vel voluptas ipsam. Rerum voluptas et distinctio quibusdam atque quia. Illum et tenetur vero itaque autem soluta voluptas.</p>
    <p>Ad eos in doloribus. Consequuntur est tempore est. Voluptatibus corrupti illo voluptas et architecto dolorum qui. Esse nobis officia quo eos earum voluptas. At voluptas voluptates ut.</p>
  </Accordion>

  <Accordion content-class="space-y-[1em]">
    <template #title>Officia sint assumenda libero molestias at optio ut nihil?</template>

    <p class="mt-6">Aut tempore rerum officiis explicabo illum quos aut rerum pariatur. Porro aperiam aut eum nobis blanditiis aut atque ea. Eum earum explicabo et aut autem ut. Itaque eos ut reiciendis est id eos. Numquam provident et id ratione consequatur molestiae. Quibusdam odio et quis et repellendus.</p>
    <p>Pariatur non dolor sequi. Accusantium vel voluptas ipsam. Rerum voluptas et distinctio quibusdam atque quia. Illum et tenetur vero itaque autem soluta voluptas.</p>
    <p>Ad eos in doloribus. Consequuntur est tempore est. Voluptatibus corrupti illo voluptas et architecto dolorum qui. Esse nobis officia quo eos earum voluptas. At voluptas voluptates ut.</p>
  </Accordion>

  <Accordion content-class="space-y-[1em]">
    <template #title>Epcot Center</template>

    <p class="mt-6">Aut tempore rerum officiis explicabo illum quos aut rerum pariatur. Porro aperiam aut eum nobis blanditiis aut atque ea. Eum earum explicabo et aut autem ut. Itaque eos ut reiciendis est id eos. Numquam provident et id ratione consequatur molestiae. Quibusdam odio et quis et repellendus.</p>
    <p>Pariatur non dolor sequi. Accusantium vel voluptas ipsam. Rerum voluptas et distinctio quibusdam atque quia. Illum et tenetur vero itaque autem soluta voluptas.</p>
    <p>Ad eos in doloribus. Consequuntur est tempore est. Voluptatibus corrupti illo voluptas et architecto dolorum qui. Esse nobis officia quo eos earum voluptas. At voluptas voluptates ut.</p>
  </Accordion>

  <Accordion content-class="space-y-[1em]">
    <template #title>Voluptatibus in deleniti omnis repellendus?</template>

    <p class="mt-6">Aut tempore rerum officiis explicabo illum quos aut rerum pariatur. Porro aperiam aut eum nobis blanditiis aut atque ea. Eum earum explicabo et aut autem ut. Itaque eos ut reiciendis est id eos. Numquam provident et id ratione consequatur molestiae. Quibusdam odio et quis et repellendus.</p>
    <p>Pariatur non dolor sequi. Accusantium vel voluptas ipsam. Rerum voluptas et distinctio quibusdam atque quia. Illum et tenetur vero itaque autem soluta voluptas.</p>
    <p>Ad eos in doloribus. Consequuntur est tempore est. Voluptatibus corrupti illo voluptas et architecto dolorum qui. Esse nobis officia quo eos earum voluptas. At voluptas voluptates ut.</p>
  </Accordion>
</div>

<div class="mt-32 md:mt-40 xl:mt-60 px-6 md:px-12">
  <h2 class="text-center">How to Get inVolVeD<span class="font-heading font-extralight">?</span></h2>

  <div class="space-y-6 w-fit mx-auto mt-22">
    <a href="https://discord.gg/Tapeh8agYy" v-ga-track="{ category: 'button', label: 'join the kitops discord', location: 'how to get involved' }" class="border border-gray-02 p-8 md:px-14 md:py-10 flex justify-between gap-8 items-center hover:border-gold transition-colors">
      <div class="p1">Join the KitOps Discord</div>

      <div class="size-8 md:size-12">
        <svg xmlns="http://www.w3.org/2000/svg" viewBox="0 0 43 32" fill="none">
          <g clip-path="url(#clip0_8_909)">
            <path d="M36.476 2.67995C33.6728 1.40994 30.7134 0.508951 27.6736 0C27.2576 0.735868 26.8812 1.49298 26.546 2.26816C23.308 1.78531 20.0151 1.78531 16.777 2.26816C16.4416 1.49306 16.0653 0.735957 15.6495 0C12.6076 0.513249 9.64634 1.41638 6.84027 2.68659C1.26951 10.8427 -0.240636 18.7962 0.514437 26.6368C3.77681 29.022 7.42835 30.8361 11.3103 32C12.1844 30.8366 12.9579 29.6024 13.6225 28.3105C12.3601 27.8439 11.1417 27.2683 9.98138 26.5903C10.2868 26.3711 10.5854 26.1453 10.874 25.9261C14.2504 27.4974 17.9355 28.312 21.6666 28.312C25.3976 28.312 29.0827 27.4974 32.4591 25.9261C32.751 26.1619 33.0497 26.3877 33.3517 26.5903C32.1891 27.2694 30.9685 27.8461 29.7039 28.3138C30.3677 29.6052 31.1412 30.8383 32.0161 32C35.9014 30.8407 39.5557 29.0276 42.8187 26.6401C43.7046 17.5475 41.3052 9.66708 36.476 2.67995ZM14.5789 21.8149C12.4748 21.8149 10.7364 19.9253 10.7364 17.6007C10.7364 15.276 12.4144 13.3699 14.5722 13.3699C16.7301 13.3699 18.455 15.276 18.4181 17.6007C18.3811 19.9253 16.7233 21.8149 14.5789 21.8149ZM28.7542 21.8149C26.6467 21.8149 24.915 19.9253 24.915 17.6007C24.915 15.276 26.593 13.3699 28.7542 13.3699C30.9154 13.3699 32.6269 15.276 32.5899 17.6007C32.553 19.9253 30.8986 21.8149 28.7542 21.8149Z" fill="white"/>
          </g>
          <defs>
            <clipPath id="clip0_8_909">
              <rect width="42.6667" height="32" fill="white" transform="translate(0.333252)"/>
            </clipPath>
          </defs>
        </svg>
      </div>
    </a>

    <a href="https://github.com/jozu-ai/kitops" v-ga-track="{ category: 'button', label: 'contribute to kit', location: 'how to get involved' }" class="border border-gray-02 p-8 md:px-14 md:py-10 flex justify-between gap-8 items-center hover:border-gold transition-colors">
      <div class="p1">Contribute to Kit</div>

      <svg xmlns="http://www.w3.org/2000/svg" viewBox="0 0 48 48" fill="none" class="size-8 md:size-12">
        <path d="M32.3432 21.9998L21.6152 11.2718L24.4436 8.44336L40 23.9998L24.4436 39.556L21.6152 36.7276L32.3432 25.9998H8V21.9998H32.3432Z" fill="#ECECEC"/>
      </svg>
    </a>

    <a href="https://github.com/jozu-ai/kitops" v-ga-track="{ category: 'button', label: 'star the repo', location: 'how to get involved' }" class="border border-gray-02 p-8 md:px-14 md:py-10 flex justify-between gap-8 items-center hover:border-gold transition-colors">
      <div class="p1">Star the repo on GitHub</div>

      <svg xmlns="http://www.w3.org/2000/svg" viewBox="0 0 48 48" fill="none" class="size-8 md:size-12">
        <g clip-path="url(#clip0_79_2469)">
          <path fill-rule="evenodd" clip-rule="evenodd" d="M23.9285 0C10.6967 0 0 11 0 24.6085C0 35.4865 6.85371 44.6945 16.3616 47.9535C17.5504 48.1985 17.9858 47.424 17.9858 46.7725C17.9858 46.202 17.9466 44.2465 17.9466 42.209C11.2903 43.676 9.90417 39.2755 9.90417 39.2755C8.83445 36.4235 7.24947 35.6905 7.24947 35.6905C5.07086 34.183 7.40816 34.183 7.40816 34.183C9.82482 34.346 11.0929 36.709 11.0929 36.709C13.2318 40.457 16.6785 39.398 18.0651 38.746C18.263 37.157 18.8973 36.057 19.5708 35.446C14.2619 34.8755 8.67625 32.757 8.67625 23.3045C8.67625 20.6155 9.62645 18.4155 11.1321 16.7045C10.8945 16.0935 10.0624 13.567 11.3701 10.1855C11.3701 10.1855 13.3905 9.5335 17.9461 12.7115C19.8965 12.1728 21.908 11.8988 23.9285 11.8965C25.9489 11.8965 28.0085 12.182 29.9104 12.7115C34.4665 9.5335 36.4869 10.1855 36.4869 10.1855C37.7946 13.567 36.962 16.0935 36.7244 16.7045C38.2697 18.4155 39.1807 20.6155 39.1807 23.3045C39.1807 32.757 33.5951 34.8345 28.2465 35.446C29.1184 36.22 29.8707 37.6865 29.8707 40.009C29.8707 43.309 29.8315 45.9575 29.8315 46.772C29.8315 47.424 30.2674 48.1985 31.4557 47.954C40.9636 44.694 47.8173 35.4865 47.8173 24.6085C47.8565 11 37.1207 0 23.9285 0Z" fill="white"/>
        </g>
        <defs>
          <clipPath id="clip0_79_2469">
            <rect width="48" height="48" fill="white"/>
          </clipPath>
        </defs>
      </svg>
    </a>
  </div>
</div>
</template>

<!-- Our custom home styles -->
<style scoped src="@theme/assets/css/home.css"></style><|MERGE_RESOLUTION|>--- conflicted
+++ resolved
@@ -1,10 +1,7 @@
 <script setup lang="ts">
 import { Vue3Marquee } from 'vue3-marquee'
-<<<<<<< HEAD
 import Accordion from './Accordion.vue'
-=======
 import vGaTrack from '../directives/ga'
->>>>>>> 4d8b9db4
 </script>
 
 <template>
