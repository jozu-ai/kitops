--- conflicted
+++ resolved
@@ -452,11 +452,6 @@
     "published_time": "2024-11-29"
   },
   {
-<<<<<<< HEAD
-  "url": "https://jozu.com/blog/how-to-turn-your-openshift-pipelines-into-an-mlops-pipeline",
-    "description": "How to Turn Your OpenShift Pipelines Into an MLOps Pipeline",
-    "tags": ["KitOps", "Open Source", "DevOps", "MLOps"],
-=======
     "url": "https://jozu.com/blog/how-to-turn-your-openshift-pipelines-into-an-mlops-pipeline",
     "description": "How to Turn Your OpenShift Pipelines Into an MLOps Pipeline",
     "tags": [
@@ -465,16 +460,10 @@
       "DevOps",
       "MLOps"
     ],
->>>>>>> 11b1d882
     "author": "Jesse Williams",
     "published_time": "2024-12-03"
   },
   {
-<<<<<<< HEAD
-  "url": "https://jozu.com/blog/platform-engineering-vs-mlops-key-comparisons",
-    "description": "Platform Engineering vs. MLOps: Key Comparisons",
-    "tags": ["KitOps", "DevOps", "LLMops", "MLOps"],
-=======
     "url": "https://jozu.com/blog/platform-engineering-vs-mlops-key-comparisons",
     "description": "Platform Engineering vs. MLOps: Key Comparisons",
     "tags": [
@@ -483,16 +472,10 @@
       "LLMops",
       "MLOps"
     ],
->>>>>>> 11b1d882
     "author": "Jesse Williams",
     "published_time": "2024-12-06"
   },
   {
-<<<<<<< HEAD
-  "url": "https://jozu.com/blog/understanding-the-mlops-lifecycle/",
-    "description": "Understanding the MLOps Lifecycle",
-    "tags": ["KitOps", "DevOps", "Open Source", "MLOps"],
-=======
     "url": "https://jozu.com/blog/understanding-the-mlops-lifecycle/",
     "description": "Understanding the MLOps Lifecycle",
     "tags": [
@@ -501,16 +484,10 @@
       "Open Source",
       "MLOps"
     ],
->>>>>>> 11b1d882
     "author": "Jesse Williams",
     "published_time": "2024-12-17"
   },
   {
-<<<<<<< HEAD
-  "url": "https://jozu.com/blog/kitops-v1-0-0-release-announcement/",
-    "description": "KitOps v1.0.0 is Now Generally Available, Featuring Hugging Face to ModelKit Import",
-    "tags": ["KitOps", "DevOps", "Release Notes", "MLOps"],
-=======
     "url": "https://jozu.com/blog/kitops-v1-0-0-release-announcement/",
     "description": "KitOps v1.0.0 is Now Generally Available, Featuring Hugging Face to ModelKit Import",
     "tags": [
@@ -519,16 +496,10 @@
       "Release Notes",
       "MLOps"
     ],
->>>>>>> 11b1d882
     "author": "Angel Misevski",
     "published_time": "2025-01-22"
   },
   {
-<<<<<<< HEAD
-  "url": "https://www.devopsparadox.com/episodes/managing-your-ai-workloads-with-kitops-299/",
-    "description": "DevOps Paradox: Managing Your AI Workloads With KitOps",
-    "tags": ["KitOps", "DevOps", "Release Notes", "MLOps"],
-=======
     "url": "https://www.devopsparadox.com/episodes/managing-your-ai-workloads-with-kitops-299/",
     "description": "DevOps Paradox: Managing Your AI Workloads With KitOps",
     "tags": [
@@ -537,16 +508,10 @@
       "Release Notes",
       "MLOps"
     ],
->>>>>>> 11b1d882
     "author": "Gorkem Ercan",
     "published_time": "2025-01-22"
   },
   {
-<<<<<<< HEAD
-  "url": "https://jozu.com/blog/whats-next-for-the-kitops-project/",
-    "description": "What’s Next for the KitOps Project",
-    "tags": ["KitOps", "DevOps", "Release Notes", "MLOps"],
-=======
     "url": "https://jozu.com/blog/whats-next-for-the-kitops-project/",
     "description": "What’s Next for the KitOps Project",
     "tags": [
@@ -555,16 +520,10 @@
       "Release Notes",
       "MLOps"
     ],
->>>>>>> 11b1d882
     "author": "Brad Micklea",
     "published_time": "2025-01-23"
   },
   {
-<<<<<<< HEAD
-  "url": "https://medium.com/gitconnected/secure-your-model-development-lifecycle-9bd81fb40bf6",
-    "description": "Secure your model development lifecycle",
-    "tags": ["KitOps", "DevOps", "Release Notes", "MLOps"],
-=======
     "url": "https://medium.com/gitconnected/secure-your-model-development-lifecycle-9bd81fb40bf6",
     "description": "Secure your model development lifecycle",
     "tags": [
@@ -573,19 +532,10 @@
       "Release Notes",
       "MLOps"
     ],
->>>>>>> 11b1d882
     "author": "Brad Micklea",
     "published_time": "2025-01-27"
   },
   {
-<<<<<<< HEAD
-  "url": "https://jozu.com/blog/accelerating-ml-development-with-devpods-and-modelkits/",
-    "description": "Accelerating ML Development with DevPods and ModelKits",
-    "tags": ["KitOps", "DevOps", "DevPods", "MLOps"],
-    "author": "Jesse Williams",
-    "published_time": "2025-01-28"
-  },
-=======
     "url": "https://jozu.com/blog/accelerating-ml-development-with-devpods-and-modelkits/",
     "description": "Accelerating ML Development with DevPods and ModelKits",
     "tags": [
@@ -597,5 +547,4 @@
     "author": "Jesse Williams",
     "published_time": "2025-01-28"
   }
->>>>>>> 11b1d882
 ]