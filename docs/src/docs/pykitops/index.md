# KitOps Python Library

This site contains the project documentation for the PyKitOps SDK project - a python library for working with [KitOps' ModelKits](https://kitops.org) in code.

The KitOps Python library is an open source project hosted on [GitHub](https://github.com/jozu-ai/pykitops/).

<<<<<<< HEAD
You can find [KitOps and ModelKit documentation](https://kitops.org/docs/overview.html) on the KitOps site.

=======
>>>>>>> 05fc2079
## PyKitOps Documentation

1. [Before You Begin](./before-you-begin/)
2. [How-To Guides](./how-to-guides/)
3. [API Reference](./reference/index/)<|MERGE_RESOLUTION|>--- conflicted
+++ resolved
@@ -4,11 +4,6 @@
 
 The KitOps Python library is an open source project hosted on [GitHub](https://github.com/jozu-ai/pykitops/).
 
-<<<<<<< HEAD
-You can find [KitOps and ModelKit documentation](https://kitops.org/docs/overview.html) on the KitOps site.
-
-=======
->>>>>>> 05fc2079
 ## PyKitOps Documentation
 
 1. [Before You Begin](./before-you-begin/)
