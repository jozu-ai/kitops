--- conflicted
+++ resolved
@@ -23,11 +23,7 @@
     Go version: go1.22.6
     ```
 
-<<<<<<< HEAD
-If you don't have the Kit CLI installed, follow the [Kit Installation Instructions](https://kitops.org/docs/cli/installation.html).
-=======
-If you don't have the Kit CLI installed, follow the [Kit Installation Instructions](https://kitops.ml/docs/cli/installation/).
->>>>>>> ef5fcff6
+If you don't have the Kit CLI installed, follow the [Kit Installation Instructions](https://kitops.org/docs/cli/installation/).
 
 ### 2/ Prepare Your Registry
 
