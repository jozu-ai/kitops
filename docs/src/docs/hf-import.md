--- conflicted
+++ resolved
@@ -10,11 +10,7 @@
 To customize the editor used for editing the Kitfile during import, set the `EDITOR` environment variable
 :::
 
-<<<<<<< HEAD
-You can read more about the `import` command in our [CLI reference](/docs/cli/cli-reference/#kit-import).
-=======
 You can read more about the `import` command in our [CLI reference](../cli/cli-reference/#kit-import).
->>>>>>> 05fc2079
 
 ## Importing a Hugging Face repository
 
