--- conflicted
+++ resolved
@@ -21,11 +21,7 @@
 
 Unlike MLOps tools, KitOps:
 
-<<<<<<< HEAD
-* Can be stored in the [container registry](/docs/modelkit/compatibility/#compliant-oci-registries) every team already uses
-=======
-* Can be stored in the [container registry](https://kitops.ml/docs/modelkit/compatibility/#compliant-oci-registries) every team already uses
->>>>>>> 05fc2079
+* Can be stored in the [container registry](../modelkit/compatibility/#compliant-oci-registries) every team already uses
 * Fits naturally (and without any changes) into organizations' existing deployment, security, and compliance processes
 * Can already be [used with *every* software, DevOps, and data science tool](../modelkit/compatibility/)
 * Is available as free open source, and openly governed so it protects users and organizations from vendor lock-in
@@ -62,11 +58,7 @@
 
 #### ModelKits & Jupyter Notebooks
 
-<<<<<<< HEAD
-We suggest continuing to use notebooks, but include a [Kitfile](./kitfile/kf-overview.md) in each, and at the end of the notebook execute a `kit pack` command to save the [serialized model, dataset, and code](./cli/cli-reference/#kit-pack) from the notebook into a ModelKit for versioning, centralized tracking, and sharing. This allows the data science team to continue to use Jupyter Notebooks, but allows software engineering, product management, and infrastructure teams to easily run, track, and use the models outside of notebooks.
-=======
 We suggest continuing to use notebooks, but include a [Kitfile](../kitfile/kf-overview/) in each, and at the end of the notebook execute a `kit pack` command to save the [serialized model, dataset, and code](../cli/cli-reference/#kit-pack) from the notebook into a ModelKit for versioning, centralized tracking, and sharing. This allows the data science team to continue to use Jupyter Notebooks, but allows software engineering, product management, and infrastructure teams to easily run, track, and use the models outside of notebooks.
->>>>>>> 05fc2079
 
 ### Containers
 
@@ -74,11 +66,7 @@
 
 #### ModelKits & Containers
 
-<<<<<<< HEAD
-We suggest having data science and production operations teams discuss how a model will be deployed (in a container, as a side-car, etc...) early in the development cycle. If a container is going to be used, you can [include a dockerfile or container in a ModelKit](./kitfile/kf-overview/#kitfile-structure) so that a model can be easily run locally or pushed through a standard deployment pipeline when needed.
-=======
 We suggest having data science and production operations teams discuss how a model will be deployed (in a container, as a side-car, etc...) early in the development cycle. If a container is going to be used, you can [include a dockerfile or container in a ModelKit](../kitfile/kf-overview/#kitfile-structure) so that a model can be easily run locally or pushed through a standard deployment pipeline when needed.
->>>>>>> 05fc2079
 
 ### Git
 
@@ -86,11 +74,7 @@
 
 #### ModelKits & Git
 
-<<<<<<< HEAD
-Code related to model development is often easier to store in ModelKits where it is always in-sync with the Jupyter Notebook, serialized model, and datasets used during development. Larger codebases and code related to application integrations are best kept in git, but is often helpful to also package into the ModelKit ([a codebase can be stored in a ModelKit](./kitfile/format/#code) so that anyone can see the state of the code at the point that the project's ModelKit was versioned).
-=======
 Code related to model development is often easier to store in ModelKits where it is always in-sync with the Jupyter Notebook, serialized model, and datasets used during development. Larger codebases and code related to application integrations are best kept in git, but is often helpful to also package into the ModelKit ([a codebase can be stored in a ModelKit](../kitfile/format/#code) so that anyone can see the state of the code at the point that the project's ModelKit was versioned).
->>>>>>> 05fc2079
 
 ### Dataset Storage
 
